
<project xmlns="http://maven.apache.org/POM/4.0.0" xmlns:xsi="http://www.w3.org/2001/XMLSchema-instance" xsi:schemaLocation="http://maven.apache.org/POM/4.0.0 http://maven.apache.org/xsd/maven-4.0.0.xsd">
  <modelVersion>4.0.0</modelVersion>

<<<<<<< HEAD
  <artifactId>fox-enterprise-edition-jboss</artifactId>
=======
  <artifactId>fox-platform-jboss-distro</artifactId>
>>>>>>> 9406321c
  <packaging>pom</packaging>

  <parent>
    <groupId>com.camunda.fox.platform</groupId>
    <artifactId>fox-platform-jboss</artifactId>
    <version>6.0.sprint18-SNAPSHOT</version>
  </parent>

<<<<<<< HEAD
  <name>fox platform EE - jBoss7 Distro</name>
=======
  <name>fox platform CE - jBoss7 Distro</name>
>>>>>>> 9406321c

  <dependencies>

    <dependency>
<<<<<<< HEAD
      <!-- this dependency is to make sure that we are executed after the 
        integration tests have passed in the reactor -->
=======
      <!-- this dependency is to make sure that we are executed after the integration 
        tests have passed in the reactor -->
>>>>>>> 9406321c
      <groupId>com.camunda.fox.platform</groupId>
      <artifactId>fox-platform-qa</artifactId>
      <version>${project.version}</version>
      <type>pom</type>
      <scope>provided</scope>
    </dependency>

    <dependency>
      <groupId>com.camunda.fox.platform</groupId>
      <artifactId>fox-platform-explorer</artifactId>
      <version>${project.version}</version>
      <type>war</type>
    </dependency>

    <dependency>
      <groupId>com.camunda.fox.examples</groupId>
      <artifactId>fox-examples-cdi-jsf-taskmanagement</artifactId>
      <version>${project.version}</version>
      <type>war</type>
    </dependency>

    <dependency>
      <groupId>com.camunda.fox.cockpit</groupId>
      <artifactId>cockpit-webapp-fox</artifactId>
      <version>${project.version}</version>
      <type>war</type>
    </dependency>

    <dependency>
      <groupId>com.camunda.fox.cycle</groupId>
      <artifactId>cycle-webapp-fox</artifactId>
      <version>${project.version}</version>
      <type>war</type>
    </dependency>

    <dependency>
      <groupId>com.camunda.fox.platform</groupId>
      <artifactId>fox-h2-webapp</artifactId>
      <version>${project.version}</version>
      <type>war</type>
    </dependency>

  </dependencies>

<<<<<<< HEAD

  <build>
    <plugins>
      <plugin>
        <groupId>org.apache.maven.plugins</groupId>
        <artifactId>maven-assembly-plugin</artifactId>
        <version>2.3</version>
        <executions>
          <execution>
            <id>distro</id>
            <phase>package</phase>
            <goals>
              <goal>single</goal>
            </goals>
            <configuration>
              <descriptors>
                <descriptor>assembly.xml</descriptor>
              </descriptors>
              <attach>true</attach>
              <appendAssemblyId>false</appendAssemblyId>
              <outputDirectory>target/</outputDirectory>
              <workDirectory>target/assembly/work</workDirectory>
              <tarLongFileMode>gnu</tarLongFileMode>
            </configuration>
          </execution>
        </executions>
      </plugin>
    </plugins>
  </build>
  
=======
>>>>>>> 9406321c
</project><|MERGE_RESOLUTION|>--- conflicted
+++ resolved
@@ -2,11 +2,7 @@
 <project xmlns="http://maven.apache.org/POM/4.0.0" xmlns:xsi="http://www.w3.org/2001/XMLSchema-instance" xsi:schemaLocation="http://maven.apache.org/POM/4.0.0 http://maven.apache.org/xsd/maven-4.0.0.xsd">
   <modelVersion>4.0.0</modelVersion>
 
-<<<<<<< HEAD
   <artifactId>fox-enterprise-edition-jboss</artifactId>
-=======
-  <artifactId>fox-platform-jboss-distro</artifactId>
->>>>>>> 9406321c
   <packaging>pom</packaging>
 
   <parent>
@@ -15,22 +11,13 @@
     <version>6.0.sprint18-SNAPSHOT</version>
   </parent>
 
-<<<<<<< HEAD
   <name>fox platform EE - jBoss7 Distro</name>
-=======
-  <name>fox platform CE - jBoss7 Distro</name>
->>>>>>> 9406321c
 
   <dependencies>
 
     <dependency>
-<<<<<<< HEAD
       <!-- this dependency is to make sure that we are executed after the 
         integration tests have passed in the reactor -->
-=======
-      <!-- this dependency is to make sure that we are executed after the integration 
-        tests have passed in the reactor -->
->>>>>>> 9406321c
       <groupId>com.camunda.fox.platform</groupId>
       <artifactId>fox-platform-qa</artifactId>
       <version>${project.version}</version>
@@ -68,14 +55,12 @@
 
     <dependency>
       <groupId>com.camunda.fox.platform</groupId>
-      <artifactId>fox-h2-webapp</artifactId>
+      <artifactId>fox-platform-h2-webapp</artifactId>
       <version>${project.version}</version>
       <type>war</type>
     </dependency>
 
   </dependencies>
-
-<<<<<<< HEAD
 
   <build>
     <plugins>
@@ -106,6 +91,4 @@
     </plugins>
   </build>
   
-=======
->>>>>>> 9406321c
 </project>