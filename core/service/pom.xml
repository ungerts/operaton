--- conflicted
+++ resolved
@@ -3,11 +3,7 @@
 	
 	<artifactId>fox-platform-service</artifactId>
 	<packaging>jar</packaging>
-<<<<<<< HEAD
 	<name>fox platform EE - Core Service</name>
-=======
-	<name>fox platform CE - Core Service</name>
->>>>>>> 9406321c
 
 	<parent>
 		<groupId>com.camunda.fox.platform</groupId>
