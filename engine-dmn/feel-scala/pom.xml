--- conflicted
+++ resolved
@@ -52,10 +52,7 @@
       <artifactId>log4j-slf4j-impl</artifactId>
       <scope>test</scope>
     </dependency>
-<<<<<<< HEAD
 
-=======
->>>>>>> 96a63bf6
   </dependencies>
 
   <build>
@@ -79,7 +76,6 @@
           </execution>
         </executions>
       </plugin>
-<<<<<<< HEAD
       <plugin>
         <groupId>org.scalatest</groupId>
         <artifactId>scalatest-maven-plugin</artifactId>
@@ -92,37 +88,6 @@
           </execution>
         </executions>
       </plugin>
-=======
-
-			<plugin>
-				<groupId>org.apache.maven.plugins</groupId>
-				<artifactId>maven-surefire-plugin</artifactId>
-				<version>2.7</version>
-				<configuration>
-					<skipTests>true</skipTests>
-				</configuration>
-			</plugin>
-
-			<plugin>
-				<groupId>org.scalatest</groupId>
-				<artifactId>scalatest-maven-plugin</artifactId>
-				<version>1.0</version>
-				<configuration>
-					<reportsDirectory>${project.build.directory}/surefire-reports</reportsDirectory>
-					<junitxml>.</junitxml>
-					<filereports>TestSuite.txt</filereports>
-				</configuration>
-				<executions>
-					<execution>
-						<id>test</id>
-						<goals>
-							<goal>test</goal>
-						</goals>
-					</execution>
-				</executions>
-			</plugin>
-
->>>>>>> 96a63bf6
     </plugins>
   </build>
 
