<!-- default navigation -->
<div class="navbar navbar-fixed-top content-container">
  <div class="navbar-inner">
    <div class="container-fluid">
      <a class="brand ir" href="#/">
        camunda cockpit
      </a>

      <form class="navbar-search pull-right" ng-show="engines" ng-controller="ProcessEngineSelectionController">
<<<<<<< HEAD
        <select class="span2" title="Select process engine" ng-model="currentEngine" ng-options="engine.name for (id, engine) in engines"></select>
=======
        <span data-help data-help-title="Process Engine Selection" data-help-text="Select the process engine you want to use." data-help-placement="'bottom'" data-color-invert="true"></span>
        <select class="span2" ng-model="currentEngine" ng-options="engine.name for (id, engine) in engines"></select>
>>>>>>> 7eac1114
      </form>
    </div>
  </div>
</div><|MERGE_RESOLUTION|>--- conflicted
+++ resolved
@@ -7,12 +7,8 @@
       </a>
 
       <form class="navbar-search pull-right" ng-show="engines" ng-controller="ProcessEngineSelectionController">
-<<<<<<< HEAD
-        <select class="span2" title="Select process engine" ng-model="currentEngine" ng-options="engine.name for (id, engine) in engines"></select>
-=======
         <span data-help data-help-title="Process Engine Selection" data-help-text="Select the process engine you want to use." data-help-placement="'bottom'" data-color-invert="true"></span>
         <select class="span2" ng-model="currentEngine" ng-options="engine.name for (id, engine) in engines"></select>
->>>>>>> 7eac1114
       </form>
     </div>
   </div>
