<project xmlns="http://maven.apache.org/POM/4.0.0" xmlns:xsi="http://www.w3.org/2001/XMLSchema-instance"
  xsi:schemaLocation="http://maven.apache.org/POM/4.0.0 http://maven.apache.org/xsd/maven-4.0.0.xsd">
  <modelVersion>4.0.0</modelVersion>

  <groupId>com.camunda.fox</groupId>
  <artifactId>fox-platform</artifactId>
  <version>6.0.0-SNAPSHOT</version>
  <packaging>pom</packaging>

  <name>fox platform EE (Enterprise Edition)</name>
  
  <description>
    This pom defines the modules that make up the build. 
    The pom under parent is used as parent for the ee projects.
  </description>

  <modules>
    <module>core</module>
    <module>parent</module>
    <module>qa</module>
    <module>jbossas71</module>
    <module>explorer</module>
<<<<<<< HEAD
    <module>cdi-lib</module>
    <module>ejb-service</module>
    <module>ibmWs8</module>
=======
	<module>examples</module>
>>>>>>> af39206f
  </modules>
</project><|MERGE_RESOLUTION|>--- conflicted
+++ resolved
@@ -20,12 +20,9 @@
     <module>qa</module>
     <module>jbossas71</module>
     <module>explorer</module>
-<<<<<<< HEAD
+	<module>examples</module>
     <module>cdi-lib</module>
     <module>ejb-service</module>
     <module>ibmWs8</module>
-=======
-	<module>examples</module>
->>>>>>> af39206f
   </modules>
 </project>