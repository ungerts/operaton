<?xml version="1.0"?>
<project
  xsi:schemaLocation="http://maven.apache.org/POM/4.0.0 http://maven.apache.org/xsd/maven-4.0.0.xsd"
  xmlns="http://maven.apache.org/POM/4.0.0" xmlns:xsi="http://www.w3.org/2001/XMLSchema-instance">
  <modelVersion>4.0.0</modelVersion>
  <parent>
    <artifactId>cycle-root</artifactId>
    <groupId>com.camunda.fox.cycle</groupId>
    <version>6.2.0-SNAPSHOT</version>
  </parent>

  <artifactId>cycle</artifactId>
  <packaging>war</packaging>
  <name>fox cycle - app</name>
  <dependencies>

    <!-- Spring Framework -->
    <dependency>
      <groupId>org.springframework</groupId>
      <artifactId>spring-web</artifactId>
    </dependency>
    <dependency>
      <groupId>org.springframework</groupId>
      <artifactId>spring-orm</artifactId>
    </dependency>

    <!-- CGLIB for various things including @Transactional and spring-data-jpa -->
    <dependency>
      <groupId>cglib</groupId>
      <artifactId>cglib</artifactId>
      <version>2.2.2</version>
    </dependency>

    <!-- Resteasy (JAX-RS impl) -->
    <dependency>
      <groupId>org.jboss.resteasy</groupId>
      <artifactId>resteasy-jaxrs</artifactId>
      <version>${version.resteasy}</version>
    </dependency>
    <dependency>
      <groupId>org.jboss.resteasy</groupId>
      <artifactId>resteasy-jackson-provider</artifactId>
      <version>${version.resteasy}</version>
    </dependency>
    <dependency>
      <groupId>org.jboss.resteasy</groupId>
      <artifactId>resteasy-spring</artifactId>
      <version>${version.resteasy}</version>
    </dependency>

    <!-- apis -->
    <dependency>
      <groupId>javax.servlet</groupId>
      <artifactId>servlet-api</artifactId>
      <version>2.5</version>
      <scope>provided</scope>
    </dependency>
    <dependency>
      <groupId>javax.inject</groupId>
      <artifactId>javax.inject</artifactId>
      <version>1</version>
    </dependency>
    <!-- jpa 2.0 api -->
    <dependency>
      <groupId>org.hibernate.javax.persistence</groupId>
      <artifactId>hibernate-jpa-2.0-api</artifactId>
      <scope>provided</scope>
    </dependency>

    <!-- logging -->
    <dependency>
      <groupId>org.slf4j</groupId>
      <artifactId>slf4j-jcl</artifactId>
      <version>1.6.6</version>
    </dependency>

    <!-- Thymeleaf -->
    <dependency>
      <groupId>org.thymeleaf</groupId>
      <artifactId>thymeleaf</artifactId>
      <version>2.0.12</version>
    </dependency>
    <dependency>
      <groupId>org.thymeleaf</groupId>
      <artifactId>thymeleaf-spring3</artifactId>
      <version>2.0.12</version>
    </dependency>
    <dependency>
      <groupId>net.sourceforge.nekohtml</groupId>
      <artifactId>nekohtml</artifactId>
      <version>1.9.16</version>
    </dependency>
    <dependency>
      <!-- required for i18n with GNU gettext -->
      <groupId>org.xnap.commons</groupId>
      <artifactId>gettext-commons</artifactId>
      <version>0.9.6</version>
    </dependency>
    
<<<<<<< HEAD
    <!-- testing -->
    <dependency>
      <groupId>org.hamcrest</groupId>
      <artifactId>hamcrest-all</artifactId>
      <scope>test</scope>
    </dependency>
    <dependency>
      <groupId>org.kubek2k</groupId>
      <artifactId>springockito-annotations</artifactId>
      <scope>test</scope>
    </dependency>
    <dependency>
      <groupId>org.springframework</groupId>
      <artifactId>spring-test</artifactId>
      <scope>test</scope>
    </dependency>
    <dependency>
      <groupId>junit</groupId>
      <artifactId>junit-dep</artifactId>
      <scope>test</scope>
    </dependency>
=======
    <!-- saxon for XSLT transformations (roundtrip) -->
    <dependency>
      <groupId>net.sourceforge.saxon</groupId>
      <artifactId>saxon</artifactId>
      <version>${version.saxon}</version>
    </dependency>
        
>>>>>>> 9da4cd41
  </dependencies>
  
  <build>
    <finalName>cycle</finalName>
    <plugins>
      <plugin>
        <groupId>org.apache.maven.plugins</groupId>
        <artifactId>maven-compiler-plugin</artifactId>
        <configuration>
          <!-- http://maven.apache.org/plugins/maven-compiler-plugin/ -->
          <source>1.6</source>
          <target>1.6</target>
        </configuration>
      </plugin>
      <plugin>
        <groupId>org.apache.maven.plugins</groupId>
        <artifactId>maven-jar-plugin</artifactId>
        <version>2.4</version>
        <executions>
          <execution>
            <id>create-jar</id>
            <goals>
              <goal>jar</goal>
            </goals>
            <phase>package</phase>
            <configuration>
              <classifier>core</classifier>
              <includes>
                <include>**/com/camunda/fox/cycle/**</include>
              </includes>
              <excludes>
                <exclude>**/com/camunda/fox/cycle/web/**</exclude>
              </excludes>
            </configuration>
          </execution>
        </executions>
      </plugin>
    </plugins>
  </build>

  <profiles>
    <profile>
      <id>tomcat</id>
      <dependencies>
        <!-- database -->
        <dependency>
          <groupId>com.h2database</groupId>
          <artifactId>h2</artifactId>
          <version>${version.h2}</version>
        </dependency>
        <!-- javax.persistence -->
        <dependency>
          <groupId>org.hibernate</groupId>
          <artifactId>hibernate-entitymanager</artifactId>
        </dependency>
        <!-- jpa 2.0 api -->
        <dependency>
          <groupId>org.hibernate.javax.persistence</groupId>
          <artifactId>hibernate-jpa-2.0-api</artifactId>
          <scope>compile</scope>
        </dependency>
      </dependencies>
      <build>
        <plugins>
          <plugin>
            <!-- required for i18n with GNU gettext -->
            <!-- run 'mvn gettext:gettext gettext:merge gettext:dist' to update 
              po files and generate a updated message bundle class -->
            <groupId>org.xnap.commons</groupId>
            <artifactId>maven-gettext-plugin</artifactId>
            <version>1.2.3</version>
            <configuration>
              <!-- Unix shellscript that runs xgettext and parses views -->
              <xgettextCmd>${basedir}/src/main/po/xgettext.sh</xgettextCmd>
              <!-- directory, into which message catalogs will be generated -->
              <poDirectory>${basedir}/src/main/po</poDirectory>
              <!-- same as AbstractI18n.getMessageBundleName() -->
              <targetBundle>i18n.Messages</targetBundle>
              <!-- directory, into which resource bundles will be generated -->
              <outputDirectory>${basedir}/src/main/resources</outputDirectory>
            </configuration>
          </plugin>
          <plugin>
            <groupId>org.apache.tomcat.maven</groupId>
            <artifactId>tomcat7-maven-plugin</artifactId>
            <version>2.0-beta-1</version>
            <executions>
              <execution>
                <id>tomcat-run</id>
                <goals>
                  <goal>exec-war-only</goal>
                </goals>
                <phase>package</phase>
                <configuration>
                  <path>cycle-spike</path>
                  <serverXml>src/main/tomcat/conf/server.xml</serverXml>
                </configuration>
              </execution>
            </executions>
          </plugin>
        </plugins>
      </build>
    </profile>
    <profile>
      <id>default</id>
      <activation>
        <activeByDefault>true</activeByDefault>
      </activation>
      <dependencies>
        <!-- javax.persistence -->
        <dependency>
          <groupId>org.hibernate</groupId>
          <artifactId>hibernate-entitymanager</artifactId>
          <scope>test</scope>
        </dependency>
        <!-- jpa 2.0 api -->
        <dependency>
          <groupId>org.hibernate.javax.persistence</groupId>
          <artifactId>hibernate-jpa-2.0-api</artifactId>
          <scope>compile</scope>
        </dependency>
        <dependency>
          <groupId>com.h2database</groupId>
          <artifactId>h2</artifactId>
          <version>${version.h2}</version>
          <scope>test</scope>
        </dependency>
      </dependencies>
    </profile>
  </profiles>
</project><|MERGE_RESOLUTION|>--- conflicted
+++ resolved
@@ -91,43 +91,40 @@
       <version>1.9.16</version>
     </dependency>
     <dependency>
-      <!-- required for i18n with GNU gettext -->
+    <!-- required for i18n with GNU gettext -->
       <groupId>org.xnap.commons</groupId>
       <artifactId>gettext-commons</artifactId>
       <version>0.9.6</version>
     </dependency>
     
-<<<<<<< HEAD
-    <!-- testing -->
-    <dependency>
-      <groupId>org.hamcrest</groupId>
-      <artifactId>hamcrest-all</artifactId>
-      <scope>test</scope>
-    </dependency>
-    <dependency>
-      <groupId>org.kubek2k</groupId>
-      <artifactId>springockito-annotations</artifactId>
-      <scope>test</scope>
-    </dependency>
-    <dependency>
-      <groupId>org.springframework</groupId>
-      <artifactId>spring-test</artifactId>
-      <scope>test</scope>
-    </dependency>
-    <dependency>
-      <groupId>junit</groupId>
-      <artifactId>junit-dep</artifactId>
-      <scope>test</scope>
-    </dependency>
-=======
     <!-- saxon for XSLT transformations (roundtrip) -->
     <dependency>
       <groupId>net.sourceforge.saxon</groupId>
       <artifactId>saxon</artifactId>
       <version>${version.saxon}</version>
     </dependency>
-        
->>>>>>> 9da4cd41
+    
+    <!-- testing -->
+    <dependency>
+      <groupId>org.hamcrest</groupId>
+      <artifactId>hamcrest-all</artifactId>
+      <scope>test</scope>
+    </dependency>
+    <dependency>
+      <groupId>org.kubek2k</groupId>
+      <artifactId>springockito-annotations</artifactId>
+      <scope>test</scope>
+    </dependency>
+    <dependency>
+      <groupId>org.springframework</groupId>
+      <artifactId>spring-test</artifactId>
+      <scope>test</scope>
+    </dependency>
+    <dependency>
+      <groupId>junit</groupId>
+      <artifactId>junit-dep</artifactId>
+      <scope>test</scope>
+    </dependency>
   </dependencies>
   
   <build>
