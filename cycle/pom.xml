<?xml version="1.0"?>
<project
  xsi:schemaLocation="http://maven.apache.org/POM/4.0.0 http://maven.apache.org/xsd/maven-4.0.0.xsd"
  xmlns="http://maven.apache.org/POM/4.0.0" xmlns:xsi="http://www.w3.org/2001/XMLSchema-instance">
  <modelVersion>4.0.0</modelVersion>
  <parent>
    <artifactId>cycle-root</artifactId>
    <groupId>com.camunda.fox.cycle</groupId>
    <version>6.2.0-SNAPSHOT</version>
  </parent>

  <artifactId>cycle</artifactId>
  <packaging>war</packaging>
  <name>fox cycle - app</name>
  <dependencies>

    <!-- Spring Framework -->
    <dependency>
      <groupId>org.springframework</groupId>
      <artifactId>spring-context</artifactId>
      <version>${version.springframework}</version>
    </dependency>
    <dependency>
      <groupId>org.springframework</groupId>
      <artifactId>spring-web</artifactId>
      <version>${version.springframework}</version>
    </dependency>
    <dependency>
      <groupId>org.springframework</groupId>
      <artifactId>spring-tx</artifactId>
      <version>${version.springframework}</version>
    </dependency>

    <!-- Spring Data JPA -->
    <dependency>
      <groupId>org.springframework.data</groupId>
      <artifactId>spring-data-jpa</artifactId>
      <version>1.1.0.RELEASE</version>
      <exclusions>
        <exclusion>
          <groupId>org.slf4j</groupId>
          <artifactId>jcl-over-slf4j</artifactId>
        </exclusion>
      </exclusions>
    </dependency>

    <!-- CGLIB for various things including @Transactional and spring-data-jpa -->
    <dependency>
      <groupId>cglib</groupId>
      <artifactId>cglib</artifactId>
      <version>2.2.2</version>
    </dependency>

    <!-- Resteasy (JAX-RS impl) -->
    <dependency>
      <groupId>org.jboss.resteasy</groupId>
      <artifactId>resteasy-jaxrs</artifactId>
      <version>${version.resteasy}</version>
    </dependency>
    <dependency>
      <groupId>org.jboss.resteasy</groupId>
      <artifactId>resteasy-jackson-provider</artifactId>
      <version>${version.resteasy}</version>
    </dependency>
    <dependency>
      <groupId>org.jboss.resteasy</groupId>
      <artifactId>resteasy-spring</artifactId>
      <version>${version.resteasy}</version>
    </dependency>

    <!-- apis -->
    <dependency>
      <groupId>javax.servlet</groupId>
      <artifactId>servlet-api</artifactId>
      <version>2.5</version>
      <scope>provided</scope>
    </dependency>
    <dependency>
      <groupId>javax.inject</groupId>
      <artifactId>javax.inject</artifactId>
      <version>1</version>
    </dependency>
    <!-- jpa 2.0 api -->
    <dependency>
      <groupId>org.hibernate.javax.persistence</groupId>
      <artifactId>hibernate-jpa-2.0-api</artifactId>
      <scope>provided</scope>
    </dependency>

    <!-- logging -->
    <dependency>
      <groupId>org.slf4j</groupId>
      <artifactId>slf4j-jcl</artifactId>
      <version>1.6.6</version>
    </dependency>

    <!-- Thymeleaf -->
    <dependency>
      <groupId>org.thymeleaf</groupId>
      <artifactId>thymeleaf</artifactId>
      <version>2.0.12</version>
    </dependency>
    <dependency>
      <groupId>org.thymeleaf</groupId>
      <artifactId>thymeleaf-spring3</artifactId>
      <version>2.0.12</version>
    </dependency>
    <dependency>
      <groupId>net.sourceforge.nekohtml</groupId>
      <artifactId>nekohtml</artifactId>
      <version>1.9.16</version>
    </dependency>
    <dependency>
      <!-- required for i18n with GNU gettext -->
      <groupId>org.xnap.commons</groupId>
      <artifactId>gettext-commons</artifactId>
      <version>0.9.6</version>
    </dependency>
  </dependencies>

  <build>
    <finalName>cycle</finalName>
    <plugins>
      <plugin>
        <groupId>org.apache.maven.plugins</groupId>
        <artifactId>maven-compiler-plugin</artifactId>
        <version>2.4</version>
        <configuration>
          <!-- http://maven.apache.org/plugins/maven-compiler-plugin/ -->
          <source>1.6</source>
          <target>1.6</target>
        </configuration>
      </plugin>
      <plugin>
        <groupId>org.apache.maven.plugins</groupId>
        <artifactId>maven-jar-plugin</artifactId>
        <version>2.4</version>
        <executions>
          <execution>
            <id>create-jar</id>
            <goals>
              <goal>jar</goal>
            </goals>
            <phase>package</phase>
            <configuration>
              <classifier>core</classifier>
              <includes>
                <include>**/com/camunda/fox/cycle/**</include>
              </includes>
              <excludes>
                <exclude>**/com/camunda/fox/cycle/web/**</exclude>
              </excludes>
            </configuration>
          </execution>
        </executions>
      </plugin>
    </plugins>
  </build>

  <profiles>
    <profile>
      <id>tomcat</id>
      <dependencies>
        <!-- database -->
        <dependency>
          <groupId>com.h2database</groupId>
          <artifactId>h2</artifactId>
          <version>${version.h2}</version>
        </dependency>
        <!-- javax.persistence -->
        <dependency>
          <groupId>org.hibernate</groupId>
          <artifactId>hibernate-entitymanager</artifactId>
        </dependency>
        <!-- jpa 2.0 api -->
        <dependency>
          <groupId>org.hibernate.javax.persistence</groupId>
          <artifactId>hibernate-jpa-2.0-api</artifactId>
          <scope>compile</scope>
        </dependency>
      </dependencies>
      <build>
        <plugins>
          <plugin>
            <!-- required for i18n with GNU gettext -->
            <!-- run 'mvn gettext:gettext gettext:merge gettext:dist' to 
              update po files and generate a updated message bundle class -->
            <groupId>org.xnap.commons</groupId>
            <artifactId>maven-gettext-plugin</artifactId>
            <version>1.2.3</version>
            <configuration>
              <!-- Unix shellscript that runs xgettext and parses views -->
              <xgettextCmd>${basedir}/src/main/po/xgettext.sh</xgettextCmd>
              <!-- directory, into which message catalogs will be generated -->
              <poDirectory>${basedir}/src/main/po</poDirectory>
              <!-- same as AbstractI18n.getMessageBundleName() -->
              <targetBundle>i18n.Messages</targetBundle>
              <!-- directory, into which resource bundles will be generated -->
              <outputDirectory>${basedir}/src/main/resources</outputDirectory>
            </configuration>
          </plugin>
          <plugin>
<<<<<<< HEAD
=======
            <groupId>org.apache.maven.plugins</groupId>
            <artifactId>maven-compiler-plugin</artifactId>
            <version>2.5.1</version>
            <configuration>
              <!-- http://maven.apache.org/plugins/maven-compiler-plugin/ -->
              <source>1.6</source>
              <target>1.6</target>
            </configuration>
          </plugin>
          <plugin>
>>>>>>> d1460815
            <groupId>org.apache.tomcat.maven</groupId>
            <artifactId>tomcat7-maven-plugin</artifactId>
            <version>2.0-beta-1</version>
            <executions>
              <execution>
                <id>tomcat-run</id>
                <goals>
                  <goal>exec-war-only</goal>
                </goals>
                <phase>package</phase>
                <configuration>
                  <path>cycle-spike</path>
                  <serverXml>src/main/tomcat/conf/server.xml</serverXml>
                </configuration>
              </execution>
            </executions>
          </plugin>
        </plugins>
      </build>
    </profile>
  </profiles>
</project><|MERGE_RESOLUTION|>--- conflicted
+++ resolved
@@ -117,7 +117,7 @@
       <version>0.9.6</version>
     </dependency>
   </dependencies>
-
+  
   <build>
     <finalName>cycle</finalName>
     <plugins>
@@ -183,8 +183,8 @@
         <plugins>
           <plugin>
             <!-- required for i18n with GNU gettext -->
-            <!-- run 'mvn gettext:gettext gettext:merge gettext:dist' to 
-              update po files and generate a updated message bundle class -->
+            <!-- run 'mvn gettext:gettext gettext:merge gettext:dist' to update 
+              po files and generate a updated message bundle class -->
             <groupId>org.xnap.commons</groupId>
             <artifactId>maven-gettext-plugin</artifactId>
             <version>1.2.3</version>
@@ -200,8 +200,6 @@
             </configuration>
           </plugin>
           <plugin>
-<<<<<<< HEAD
-=======
             <groupId>org.apache.maven.plugins</groupId>
             <artifactId>maven-compiler-plugin</artifactId>
             <version>2.5.1</version>
@@ -212,7 +210,6 @@
             </configuration>
           </plugin>
           <plugin>
->>>>>>> d1460815
             <groupId>org.apache.tomcat.maven</groupId>
             <artifactId>tomcat7-maven-plugin</artifactId>
             <version>2.0-beta-1</version>
