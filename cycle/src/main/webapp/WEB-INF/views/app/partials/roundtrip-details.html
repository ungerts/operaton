<div ng-cloak>
  <div class="page-header">
    <h1>{{roundtrip.name}}</h1>
  </div>
  
  <div class="row-fluid">
    <div class="span5">
      <bpmn-diagram roundtrip="roundtrip" diagram="roundtrip.leftHandSide" identifier="leftHandSide" />
    </div>

    <div class="span2">
      <div class="sync-options">
        <div class="actions">
          <button class="btn btn-large" ng-show="!roundtrip.rightHandSide && roundtrip.leftHandSide">create &rarr;</button>
          <button class="btn btn-large" 
                  ng-hide="!roundtrip.rightHandSide && roundtrip.leftHandSide" 
                  ng-disabled="!(roundtrip.rightHandSide && roundtrip.leftHandSide)"
                  ng-click="openSyncDialog('LEFT_TO_RIGHT')">sync &rarr;</button>
        </div>
        <div>
          <span ng-show="roundtrip.lastSync">
            Last sync {{roundtrip.lastSync | date:'yyyy-MM-dd @ HH:mm:ss'}}
          </span>
          <span ng-hide="roundtrip.lastSync">
            Not synced yet
          </span>
        </div>
        <div class="actions">
          <button class="btn btn-large"
                  ng-disabled="!(roundtrip.rightHandSide && roundtrip.leftHandSide)"
                  ng-click="openSyncDialog('RIGHT_TO_LEFT')">&larr; sync</button>
        </div>
      </div>
    </div>
    
    <div class="span5">
      <bpmn-diagram roundtrip="roundtrip" diagram="roundtrip.rightHandSide" identifier="rightHandSide" />
    </div>
  </div>
  
  <!-- begin sync-roundtrip-dialog -->
  <dialog model="syncDialog" ng-cloak>
    <div class="modal" ng-controller="SyncRoundtripController" ngm-if="syncDialog.renderHtml()">
      <div class="modal-header">
        <button ng-show="syncDialog.autoClosable" type="button" class="close" data-dismiss="modal">&times;</button>
        <h3 th:text="#{Synchronize models}">Synchronize models</h3>
      </div>
      <div class="modal-body">
<<<<<<< HEAD
        <div ng-switch on="status">
          <div ng-switch-when="beforeStart">
          	<p>
              <span ng-show="syncMode == 'LEFT_TO_RIGHT'" th:text="#{The synchronization will perform from left to right.}"></span>
              <span ng-hide="syncMode == 'LEFT_TO_RIGHT'" th:text="#{The synchronization will perform from right to left.}"></span>
            </p>
            <p>
              <span th:text="#{'Are you sure to synchronize the models?'}" />
            </p>
          </div>
          <div ng-switch-when="performSynchronize">
            <p th:text="#{Synchronization in progress}">Synchronization in progress</p>          
            <div class="progress progress-striped active">
              <div class="bar" style="width: 100%;"></div>
=======
        <form class="form-horizontal" novalidate ng-submit="save()" name="addModelForm">
          <fieldset>
            <div class="control-group">
              <label class="control-label" for="input01" th:text="#{Modeler Name}">Modeler Name</label>
              <div class="controls">
                <!--input data-typeahead data-values="modelerNames" ng-model="modelerName" name="modelerName" type="text" id="input01" /-->
              </div>
            </div>
            <div class="control-group">
              <label class="control-label" for="connectors" th:text="#{Select Connector}">Select Connector</label>
              <div class="controls">
                <select id="connectors" data-ng-model="connector" data-ng-options="c.name for c in connectors">
                </select>
              </div>
>>>>>>> 2a4598bd
            </div>
          </div>
          <div ng-switch-when="synchronizationFailed">
            <p>
              <span th:text="#{The synchronization of the models failed.}">
                The synchronization of the models failed.
              </span>
            </p>
          </div>
          <div ng-switch-when="synchronizationSuccess">
            <p>
              <span th:text="#{The synchronization of the models was successful.}">
                The synchronization of the models was successful.
              </span>
            </p>
          </div>
        </div>
      </div>
      <div class="modal-footer">
        <button class="btn" ng-click="cancel()" th:text="#{Cancel}"
                ng-disabled="status == 'performSynchronize'"
                ng-hide="status == 'synchronizationFailed' || status == 'synchronizationSuccess'">Cancel</button>
        <button href="#" class="btn btn-primary" ng-click="cancel()" th:text="#{Okay}"
                ng-show="status == 'synchronizationFailed' || status == 'synchronizationSuccess'">Okay</button>
        <button href="#" class="btn btn-primary" ng-click="performSync()" th:text="#{Synchronize}"
                ng-disabled="status == 'performSynchronize'"
                ng-hide="status == 'synchronizationFailed' || status == 'synchronizationSuccess'">Synchronize</button>
      </div>
    </div>
  </dialog>
  <!-- end add-model-roundtrip-dialog -->
</div><|MERGE_RESOLUTION|>--- conflicted
+++ resolved
@@ -2,7 +2,7 @@
   <div class="page-header">
     <h1>{{roundtrip.name}}</h1>
   </div>
-  
+
   <div class="row-fluid">
     <div class="span5">
       <bpmn-diagram roundtrip="roundtrip" diagram="roundtrip.leftHandSide" identifier="leftHandSide" />
@@ -46,7 +46,6 @@
         <h3 th:text="#{Synchronize models}">Synchronize models</h3>
       </div>
       <div class="modal-body">
-<<<<<<< HEAD
         <div ng-switch on="status">
           <div ng-switch-when="beforeStart">
           	<p>
@@ -61,22 +60,6 @@
             <p th:text="#{Synchronization in progress}">Synchronization in progress</p>          
             <div class="progress progress-striped active">
               <div class="bar" style="width: 100%;"></div>
-=======
-        <form class="form-horizontal" novalidate ng-submit="save()" name="addModelForm">
-          <fieldset>
-            <div class="control-group">
-              <label class="control-label" for="input01" th:text="#{Modeler Name}">Modeler Name</label>
-              <div class="controls">
-                <!--input data-typeahead data-values="modelerNames" ng-model="modelerName" name="modelerName" type="text" id="input01" /-->
-              </div>
-            </div>
-            <div class="control-group">
-              <label class="control-label" for="connectors" th:text="#{Select Connector}">Select Connector</label>
-              <div class="controls">
-                <select id="connectors" data-ng-model="connector" data-ng-options="c.name for c in connectors">
-                </select>
-              </div>
->>>>>>> 2a4598bd
             </div>
           </div>
           <div ng-switch-when="synchronizationFailed">
